--- conflicted
+++ resolved
@@ -16,7 +16,6 @@
     },
   },
   server: {
-<<<<<<< HEAD
     port: 8082,
     proxy: {
       '/api/v1/bots': {
@@ -29,10 +28,4 @@
       }
     },
   },
-});
-=======
-    host: '::',
-    port: 8080
-  }
-}));
->>>>>>> 131488ba
+}));